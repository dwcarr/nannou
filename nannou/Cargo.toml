[package]
name = "nannou"
version ="0.18.0"
authors = ["mitchmindtree <mitchell.nordine@gmail.com>"]
description = "A Creative Coding Framework for Rust."
readme = "README.md"
keywords = ["creative", "sketch", "graphics", "audio"]
license = "MIT"
repository = "https://github.com/nannou-org/nannou.git"
homepage = "https://github.com/nannou-org/nannou"
edition = "2018"

[dependencies]
find_folder = "0.3"
futures = { version = "0.3", features = ["executor", "thread-pool"] }
image = "0.23"
instant = "0.1.9"
lyon = "0.17"
nannou_core = { version ="0.18.0", path = "../nannou_core", features = ["std", "serde"] }
nannou_mesh = { version ="0.18.0", path = "../nannou_mesh", features = ["serde1"] }
nannou_wgpu = { version ="0.18.0", path = "../nannou_wgpu", features = ["capturer"] }
noise = "0.7"
notosans = { version = "0.1", optional = true }
num_cpus = "1"
pennereq = "0.3"
rusttype = { version = "0.8", features = ["gpu_cache"] }
serde = "1"
serde_derive = "1"
serde_json = "1"
toml = "0.5"
walkdir = "2"
<<<<<<< HEAD
wgpu_upstream = { version = "0.11", package = "wgpu" }
winit = "0.25"
getrandom = "0.2.3"
=======
wgpu_upstream = { version = "0.11.1", package = "wgpu" }
winit = "0.26"
>>>>>>> 96c43779

[features]
default = ["notosans"]
# Enables SPIR-V support in the `wgpu` module.
spirv = ["nannou_wgpu/spirv"]
# Enables experimental WASM compilation for CI-use only
wasm-experimental = ["winit/web-sys", "getrandom/js"]
<|MERGE_RESOLUTION|>--- conflicted
+++ resolved
@@ -13,6 +13,7 @@
 [dependencies]
 find_folder = "0.3"
 futures = { version = "0.3", features = ["executor", "thread-pool"] }
+getrandom = "0.2.3"
 image = "0.23"
 instant = "0.1.9"
 lyon = "0.17"
@@ -29,14 +30,8 @@
 serde_json = "1"
 toml = "0.5"
 walkdir = "2"
-<<<<<<< HEAD
-wgpu_upstream = { version = "0.11", package = "wgpu" }
-winit = "0.25"
-getrandom = "0.2.3"
-=======
 wgpu_upstream = { version = "0.11.1", package = "wgpu" }
 winit = "0.26"
->>>>>>> 96c43779
 
 [features]
 default = ["notosans"]
